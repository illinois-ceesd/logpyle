"""
Log Quantity Abstract Interfaces
--------------------------------

.. autoclass:: LogQuantity
.. autoclass:: PostLogQuantity
.. autoclass:: MultiLogQuantity
.. autoclass:: MultiPostLogQuantity

Log Manager
-----------

.. autoclass:: LogManager
.. autofunction:: add_run_info

Built-in Log General-Purpose Quantities
---------------------------------------
.. autoclass:: IntervalTimer
.. autoclass:: LogUpdateDuration
.. autoclass:: EventCounter
.. autoclass:: TimestepCounter
.. autoclass:: StepToStepDuration
.. autoclass:: TimestepDuration
.. autoclass:: InitTime
.. autoclass:: CPUTime
.. autoclass:: ETA
.. autofunction:: add_general_quantities

Built-in Log Simulation-Related Quantities
------------------------------------------
.. autoclass:: SimulationTime
.. autoclass:: Timestep
.. autofunction:: set_dt
.. autofunction:: add_simulation_quantities
"""

__copyright__ = "Copyright (C) 2009-2013 Andreas Kloeckner"

__license__ = """
Permission is hereby granted, free of charge, to any person obtaining a copy
of this software and associated documentation files (the "Software"), to deal
in the Software without restriction, including without limitation the rights
to use, copy, modify, merge, publish, distribute, sublicense, and/or sell
copies of the Software, and to permit persons to whom the Software is
furnished to do so, subject to the following conditions:

The above copyright notice and this permission notice shall be included in
all copies or substantial portions of the Software.

THE SOFTWARE IS PROVIDED "AS IS", WITHOUT WARRANTY OF ANY KIND, EXPRESS OR
IMPLIED, INCLUDING BUT NOT LIMITED TO THE WARRANTIES OF MERCHANTABILITY,
FITNESS FOR A PARTICULAR PURPOSE AND NONINFRINGEMENT. IN NO EVENT SHALL THE
AUTHORS OR COPYRIGHT HOLDERS BE LIABLE FOR ANY CLAIM, DAMAGES OR OTHER
LIABILITY, WHETHER IN AN ACTION OF CONTRACT, TORT OR OTHERWISE, ARISING FROM,
OUT OF OR IN CONNECTION WITH THE SOFTWARE OR THE USE OR OTHER DEALINGS IN
THE SOFTWARE.
"""


import logpyle.version
__version__ = logpyle.version.VERSION_TEXT


import logging
logger = logging.getLogger(__name__)

from typing import List, Callable, Union, Tuple, Optional, Dict, Any
from pytools.datatable import DataTable


# {{{ timing function

def time() -> float:
    """Return elapsed CPU time, as a float, in seconds."""
    import os
    time_opt = os.environ.get("PYTOOLS_LOG_TIME") or "wall"
    if time_opt == "wall":
        from time import time
        return time()
    elif time_opt == "rusage":
        from resource import getrusage, RUSAGE_SELF
        return getrusage(RUSAGE_SELF).ru_utime
    else:
        raise RuntimeError("invalid timing method '%s'" % time_opt)

# }}}


# {{{ abstract logging interface

class LogQuantity:
    """A source of a loggable scalar that is gathered at the start of each time step.

    Quantity values are gathered in :meth:`LogManager.tick_before`.

    .. automethod:: __init__
    .. automethod:: tick
    .. autoproperty:: default_aggregator
    .. automethod:: __call__
    """

    sort_weight = 0

    def __init__(self, name: str, unit: str = None, description: str = None) -> None:
        """Create a new quantity.

        Parameters
        ----------
        name
          Quantity name.

        unit
          Quantity unit.

        description
          Quantity description.
        """
        self.name = name
        self.unit = unit
        self.description = description

    @property
    def default_aggregator(self) -> None:
        """Default rank aggregation function."""
        return None

    def tick(self) -> None:
        """Perform updates required at every :class:`LogManager` tick."""
        pass

    def __call__(self) -> Optional[float]:
        """Return the current value of the diagnostic represented by this
        :class:`LogQuantity` or None if no value is available.

        This is only called if the invocation interval calls for it.
        """
        raise NotImplementedError


class PostLogQuantity(LogQuantity):
    """A source of a loggable scalar that is gathered after each time step.

    Quantity values are gathered in :meth:`LogManager.tick_after`.

    .. automethod:: __init__
    .. automethod:: tick
    .. autoproperty:: default_aggregator
    .. automethod:: __call__
    .. automethod:: prepare_for_tick
    """
    sort_weight = 0

    def prepare_for_tick(self) -> None:
        """Perform (optional) update at :meth:`LogManager.tick_before`."""
        pass


class MultiLogQuantity:
    """A source of a list of loggable scalars gathered at the start of each time step.

    Quantity values are gathered in :meth:`LogManager.tick_before`.

    .. automethod:: __init__
    .. automethod:: tick
    .. autoproperty:: default_aggregators
    .. automethod:: __call__
    """
    sort_weight = 0

    def __init__(self, names: List[str], units: List[str] = None,
                 descriptions: List[str] = None) -> None:
        """Create a new quantity.

        Parameters
        ----------
        names
          List of quantity names.

        units
          List of quantity units.

        descriptions
          List of quantity descriptions.
        """
        self.names = names

        if units is None:
            units = len(names) * [None]  # type: ignore
        self.units = units

        if descriptions is None:
            descriptions = len(names) * [None]  # type: ignore
        self.descriptions = descriptions

    @property
    def default_aggregators(self) -> List[None]:
        """List of default aggregators."""
        return [None] * len(self.names)

    def tick(self) -> None:
        """Perform updates required at every :class:`LogManager` tick."""
        pass

    def __call__(self) -> None:
        """Return an iterable of the current values of the diagnostic represented
        by this :class:`MultiLogQuantity`.

        This is only called if the invocation interval calls for it.
        """
        raise NotImplementedError


class MultiPostLogQuantity(MultiLogQuantity, PostLogQuantity):
    """A source of a list of loggable scalars gathered after each time step.

    Quantity values are gathered in :meth:`LogManager.tick_after`.

    .. automethod:: __init__
    .. automethod:: tick
    .. autoproperty:: default_aggregators
    .. automethod:: __call__
    .. automethod:: prepare_for_tick
    """
    pass


class DtConsumer:
    def __init__(self, dt) -> None:
        self.dt = dt

    def set_dt(self, dt) -> None:
        self.dt = dt


class TimeTracker(DtConsumer):
    def __init__(self, dt: Optional[float], start: float = 0) -> None:
        DtConsumer.__init__(self, dt)
        self.t = start

    def tick(self) -> None:
        self.t += self.dt


class SimulationLogQuantity(PostLogQuantity, DtConsumer):
    """A source of loggable scalars that needs to know the simulation timestep."""

    def __init__(self, dt: Optional[float], name: str, unit: str = None,
                 description: str = None) -> None:
        PostLogQuantity.__init__(self, name, unit, description)
        DtConsumer.__init__(self, dt)


class PushLogQuantity(LogQuantity):
    def __init__(self, name: str, unit: str = None, description: str = None) -> None:
        LogQuantity.__init__(self, name, unit, description)
        self.value = None

    def push_value(self, value) -> None:
        if self.value is not None:
            raise RuntimeError("can't push two values per cycle")
        self.value = value

    def __call__(self) -> Optional[float]:
        v = self.value
        self.value = None
        return v


class CallableLogQuantityAdapter(LogQuantity):
    """Adapt a 0-ary callable as a :class:`LogQuantity`."""
    def __init__(self, callable: Callable, name: str, unit: str = None,
                 description: str = None) -> None:
        self.callable = callable
        LogQuantity.__init__(self, name, unit, description)

    def __call__(self) -> float:
        return self.callable()

# }}}


# {{{ manager functionality

class _GatherDescriptor:
    def __init__(self, quantity: LogQuantity, interval: int) -> None:
        self.quantity = quantity
        self.interval = interval


class _QuantityData:
    def __init__(self, unit: str, description: str,
                 default_aggregator: Callable) -> None:
        self.unit = unit
        self.description = description
        self.default_aggregator = default_aggregator


def _join_by_first_of_tuple(list_of_iterables):
    loi = [i.__iter__() for i in list_of_iterables]
    if not loi:
        return
    key_vals = [next(iter) for iter in loi]
    keys = [kv[0] for kv in key_vals]
    values = [kv[1] for kv in key_vals]
    target_key = max(keys)

    force_advance = False

    i = 0
    while True:
        while keys[i] < target_key or force_advance:
            try:
                new_key, new_value = next(loi[i])
            except StopIteration:
                return
            assert keys[i] < new_key
            keys[i] = new_key
            values[i] = new_value
            if new_key > target_key:
                target_key = new_key

            force_advance = False

        i += 1
        if i >= len(loi):
            i = 0

        if min(keys) == target_key:
            yield target_key, values[:]
            force_advance = True


def _get_unique_id() -> str:
    try:
        from uuid import uuid1
    except ImportError:
        try:
            import hashlib
            checksum = hashlib.md5()
        except ImportError:
            # for Python << 2.5
            import md5  # type: ignore
            checksum = md5.new()

        from random import Random
        rng = Random()
        rng.seed()
        for _ in range(20):
            checksum.update(str(rng.randrange(1 << 30)).encode("utf-32"))
        return checksum.hexdigest()
    else:
        return uuid1().hex


def _get_unique_suffix():
    from datetime import datetime
    return "-" + datetime.utcnow().strftime("%Y%m%d-%H%M%S")


def _set_up_schema(db_conn):
    # initialize new database
    db_conn.execute("""
      create table quantities (
        name text,
        unit text,
        description text,
        default_aggregator blob)""")
    db_conn.execute("""
      create table constants (
        name text,
        value blob)""")
    db_conn.execute("""
      create table warnings (
        rank integer,
        step integer,
        message text,
        category text,
        filename text,
        lineno integer
        )""")

    schema_version = 2
    return schema_version


from pytools import Record


class LogManager:
    """A distributed-memory-capable diagnostic time-series logging facility.
    It is meant to log data from a computation, with certain log quantities
    available before a cycle, and certain other ones afterwards. A timeline of
    invocations looks as follows::

        tick_before()
        compute...
        tick()
        tick_after()

        tick_before()
        compute...
        tick_after()

        ...

    In a time-dependent simulation, each group of :meth:`tick_before`
    :meth:`tick_after` calls captures data for a single time state,
    namely that in which the data may have been *before* the "compute"
    step. However, some data (such as the length of the timestep taken
    in a time-adpative method) may only be available *after* the completion
    of the "compute..." stage, which is why :meth:`tick_after` exists.

    A :class:`LogManager` logs any number of named time series of floats to
    a file. Non-time-series data, in the form of constants, is also
    supported and saved.

    If MPI parallelism is used, the "head rank" below always refers to
    rank 0.

    Command line tools called :command:`runalyzer` are available for looking
    at the data in a saved log.

    .. automethod:: __init__
    .. automethod:: save
    .. automethod:: close

    .. rubric:: Data retrieval

    .. automethod:: get_table
    .. automethod:: get_warnings
    .. automethod:: get_expr_dataset
    .. automethod:: get_joint_dataset

    .. rubric:: Configuration

    .. automethod:: capture_warnings
    .. automethod:: add_watches
    .. automethod:: set_watch_interval
    .. automethod:: set_constant
    .. automethod:: add_quantity

    .. rubric:: Time Loop

    .. automethod:: tick_before
    .. automethod:: tick_after
    """

    def __init__(self, filename: str = None, mode: str = "r", mpi_comm=None,
                 capture_warnings: bool = True, commit_interval: float = 90,
                 watch_interval: float = 1.0) -> None:
        """Initialize this log manager instance.

        :param filename: If given, the filename to which this log is bound.
          If this database exists, the current state is loaded from it.
        :param mode: One of "w", "r" for write, read. "w" assumes that the
          database is initially empty. May also be "wu" to indicate that
          a unique filename should be chosen automatically. May also be "wo"
          to indicate that the file should be overwritten.
        :arg mpi_comm: A `mpi4py.MPI.Comm`. If given, logs are
            periodically synchronized to the head node, which then writes them
            out to disk.
        :param capture_warnings: Tap the Python warnings facility and save warnings
          to the log file.
        :param commit_interval: actually perform a commit only every N times a commit
          is requested.
        :param watch_interval: print watches every N seconds.
        """

        assert isinstance(mode, str), "mode must be a string"
        assert mode in ["w", "r", "wu", "wo"], "invalid mode"

        self.quantity_data: Dict[str, _QuantityData] = {}
        self.last_values: Dict[str, Optional[float]] = {}
        self.before_gather_descriptors: List[_GatherDescriptor] = []
        self.after_gather_descriptors: List[_GatherDescriptor] = []
        self.tick_count = 0

        self.commit_interval = commit_interval
        self.commit_countdown = commit_interval

        self.constants: Dict[str, object] = {}

        self.last_save_time = time()

        # self-timing
        self.start_time = time()
        self.t_log: float = 0

        # parallel support
        self.head_rank = 0
        self.mpi_comm = mpi_comm
        self.is_parallel = mpi_comm is not None

        if mpi_comm is None:
            self.rank = 0
        else:
            self.rank = mpi_comm.rank
            self.head_rank = 0

        # watch stuff
        self.watches: List[Record] = []
        self.previous_watch_tick = 0
        self.next_watch_tick = 1
        self.have_nonlocal_watches = False

        # Interval between printing watches, in seconds
        self.watch_interval = watch_interval

        # database binding
        import sqlite3 as sqlite

        if filename is None:
            file_base = ":memory:"
            file_extension = ""
        else:
            import os
            file_base, file_extension = os.path.splitext(filename)
            if self.is_parallel:
                file_base += "-rank%d" % self.rank

        while True:
            suffix = ""

            if mode == "wu" and not file_base == ":memory:":
                if self.is_parallel:
                    suffix = self.mpi_comm.bcast(_get_unique_suffix(),
                                                 root=self.head_rank)
                else:
                    suffix = _get_unique_suffix()

            filename = file_base + suffix + file_extension

            if mode == "wo":
                import os
                try:
                    os.remove(filename)
                except OSError:
                    pass

            self.db_conn = sqlite.connect(filename, timeout=30)
            self.mode = mode
            try:
                self.db_conn.execute("select * from quantities;")
            except sqlite.OperationalError:
                # we're building a new database
                if mode == "r":
                    raise RuntimeError("Log database '%s' not found" % filename)

                self.schema_version = _set_up_schema(self.db_conn)
                self.set_constant("schema_version", self.schema_version)

                self.set_constant("is_parallel", self.is_parallel)

                # set globally unique run_id
                if self.is_parallel:
                    self.set_constant("unique_run_id",
                            self.mpi_comm.bcast(_get_unique_id(),
                                root=self.head_rank))
                else:
                    self.set_constant("unique_run_id", _get_unique_id())

                if self.is_parallel:
                    self.set_constant("rank_count", self.mpi_comm.Get_size())
                else:
                    self.set_constant("rank_count", 1)

            else:
                # we've opened an existing database
                if mode == "w":
                    raise RuntimeError("Log database '%s' already exists" % filename)

                if mode == "wu":
                    # try again with a new suffix
                    continue

                if mode == "wo":
                    # try again, someone might have created a file with the same name
                    continue

                self._load()

            break

        self.old_showwarning: Optional[Callable] = None
        if capture_warnings:
            self.capture_warnings(True)

    def capture_warnings(self, enable: bool = True) -> None:
        def _showwarning(message, category, filename, lineno, file=None, line=None):
            try:
                self.old_showwarning(message, category, filename, lineno, file, line)
            except TypeError:
                # cater to Python 2.5 and earlier
                self.old_showwarning(message, category, filename, lineno)

            if self.schema_version >= 1 and self.mode[0] == "w":
                if self.schema_version >= 2:
                    self.db_conn.execute("insert into warnings values (?,?,?,?,?,?)",
                            (self.rank, self.tick_count, str(message), str(category),
                                filename, lineno))
                else:
                    self.db_conn.execute("insert into warnings values (?,?,?,?,?)",
                            (self.tick_count, str(message), str(category),
                                filename, lineno))

        import warnings
        if enable:
            if self.old_showwarning is None:
                pass
                self.old_showwarning = warnings.showwarning
                warnings.showwarning = _showwarning
            else:
                raise RuntimeError("Warnings capture was enabled twice")
        else:
            if self.old_showwarning is None:
                raise RuntimeError(
                        "Warnings capture was disabled, but never enabled")

            warnings.showwarning = self.old_showwarning
            self.old_showwarning = None

    def _load(self) -> None:
        if self.mpi_comm and self.mpi_comm.rank != self.head_rank:
            return

        from pickle import loads
        for name, value in self.db_conn.execute("select name, value from constants"):
            self.constants[name] = loads(value)

        self.schema_version = self.constants.get("schema_version", 0)

        self.is_parallel = bool(self.constants["is_parallel"])

        for name, unit, description, def_agg in self.db_conn.execute(
                "select name, unit, description, default_aggregator "
                "from quantities"):
            self.quantity_data[name] = _QuantityData(
                    unit, description, loads(def_agg))

    def close(self) -> None:
        if self.old_showwarning is not None:
            self.capture_warnings(False)

        self.save()
        self.db_conn.close()

    def get_table(self, q_name: str) -> DataTable:
        if q_name not in self.quantity_data:
            raise KeyError("invalid quantity name '%s'" % q_name)

        result = DataTable(["step", "rank", "value"])

        for row in self.db_conn.execute(
                "select step, rank, value from %s" % q_name):
            result.insert_row(row)

        return result

    def get_warnings(self) -> DataTable:
        columns = ["step", "message", "category", "filename", "lineno"]
        if self.schema_version >= 2:
            columns.insert(0, "rank")

        result = DataTable(columns)

        for row in self.db_conn.execute(
                "select %s from warnings" % (", ".join(columns))):
            result.insert_row(row)

        return result

    def add_watches(self, watches: List[Union[str, Tuple[str, str]]]) -> None:
        """Add quantities that are printed after every time step.

        :param watches:
            List of expressions to watch. Each element can either be
            a string of the expression to watch, or a tuple of the expression
            and a format string. In the format string, you can use the custom
            fields ``{display}``, ``{value}``, and ``{unit}`` to indicate where the
            watch expression, value, and unit should be printed. The default format
            string for each watch is ``{display}={value:g}{unit}``.
        """
        from pytools import Record

        class WatchInfo(Record):
            pass

        default_format = "{display}={value:g}{unit} | "

        for watch in watches:
            if isinstance(watch, tuple):
                expr, fmt = watch
            else:
                expr = watch
                fmt = default_format

            parsed = self._parse_expr(expr)
            parsed, dep_data = self._get_expr_dep_data(parsed)

            if len(dep_data) == 1:
                unit = dep_data[0].qdat.unit
            else:
                unit = None

            from pytools import any
            self.have_nonlocal_watches = self.have_nonlocal_watches or \
                    any(dd.nonlocal_agg for dd in dep_data)

            from pymbolic import compile  # type: ignore
            compiled = compile(parsed, [dd.varname for dd in dep_data])

            watch_info = WatchInfo(parsed=parsed, expr=expr, dep_data=dep_data,
                    compiled=compiled, unit=unit, format=fmt)

            self.watches.append(watch_info)

<<<<<<< HEAD
    def set_watch_interval(self, interval: float) -> None:
        """Set the interval (in seconds) between the time watches are printed.

        :param interval: watch printing interval in seconds.

        .. note:: The new interval will only take effect *after* the next time
                  watches have been printed.
        """
        self.watch_interval = interval
        self._calculate_next_watch_step()

    def set_constant(self, name: str, value: object) -> None:
        """Make a named, constant value available in the log."""
=======
    def set_constant(self, name: str, value: Any) -> None:
        """Make a named, constant value available in the log.

        :param name: the name of the constant.
        :param value: the value of the constant.
        """
>>>>>>> 639b435a
        existed = name in self.constants
        self.constants[name] = value

        from pickle import dumps
        value = bytes(dumps(value))

        if existed:
            self.db_conn.execute("update constants set value = ? where name = ?",
                    (value, name))
        else:
            self.db_conn.execute("insert into constants values (?,?)",
                    (name, value))

        self._commit()

    def _insert_datapoint(self, name: str, value: Optional[float]) -> None:
        if value is None:
            return

        self.last_values[name] = value

        try:
            self.db_conn.execute("insert into %s values (?,?,?)" % name,
                    (self.tick_count, self.rank, float(value)))
        except Exception:
            print("while adding datapoint for '%s':" % name)
            raise

    def _gather_for_descriptor(self, gd) -> None:
        if self.tick_count % gd.interval == 0:
            q_value = gd.quantity()
            if isinstance(gd.quantity, MultiLogQuantity):
                for name, value in zip(gd.quantity.names, q_value):
                    self._insert_datapoint(name, value)
            else:
                self._insert_datapoint(gd.quantity.name, q_value)

    def tick(self) -> None:
        """Record data points from each added :class:`LogQuantity`.

        May also checkpoint data to disk, and/or synchronize data points
        to the head rank.
        """
        from warnings import warn
        warn("LogManager.tick() is deprecated. "
                "Use LogManager.tick_{before,after}().",
                DeprecationWarning)

        self.tick_before()
        self.tick_after()

    def tick_before(self) -> None:
        """Record data points from each added :class:`LogQuantity` that
        is not an instance of :class:`PostLogQuantity`. Also, invoke
        :meth:`PostLogQuantity.prepare_for_tick` on :class:`PostLogQuantity`
        instances.
        """
        tick_start_time = time()

        for gd in self.before_gather_descriptors:
            self._gather_for_descriptor(gd)

        for gd in self.after_gather_descriptors:
            from typing import cast
            cast(PostLogQuantity, gd.quantity).prepare_for_tick()

        self.t_log = time() - tick_start_time

    def tick_after(self) -> None:
        """Record data points from each added :class:`LogQuantity` that
        is an instance of :class:`PostLogQuantity`.

        May also checkpoint data to disk.
        """
        tick_start_time = time()

        for gd_lst in [self.before_gather_descriptors,
                self.after_gather_descriptors]:
            for gd in gd_lst:
                gd.quantity.tick()

        for gd in self.after_gather_descriptors:
            self._gather_for_descriptor(gd)

        self.tick_count += 1

        if tick_start_time - self.start_time > 15*60:
            save_interval = 5*60
        else:
            save_interval = 15

        if tick_start_time > self.last_save_time + save_interval:
            self.save()

        # print watches
        if self.tick_count >= self.next_watch_tick:
            self._watch_tick()

        self.t_log += time() - tick_start_time

    def _commit(self) -> None:
        self.commit_countdown -= 1
        if self.commit_countdown <= 0:
            self.commit_countdown = self.commit_interval
            self.db_conn.commit()

    def save(self) -> None:
        from sqlite3 import OperationalError
        try:
            self.db_conn.commit()
        except OperationalError as e:
            from warnings import warn
            warn("encountered sqlite error during commit: %s" % e)

        self.last_save_time = time()

    def add_quantity(self, quantity: LogQuantity, interval: int = 1) -> None:
        """Add a :class:`LogQuantity` to this manager.

        :param quantity: add the specified :class:`LogQuantity`.
        :param interval: interval (in time steps) when to gather this quantity.
        """

        def add_internal(name, unit, description, def_agg):
            logger.debug("add log quantity '%s'" % name)

            if name in self.quantity_data:
                raise RuntimeError("cannot add the same quantity '%s' twice" % name)
            self.quantity_data[name] = _QuantityData(unit, description, def_agg)

            from pickle import dumps
            self.db_conn.execute("""insert into quantities values (?,?,?,?)""", (
                name, unit, description,
                bytes(dumps(def_agg))))
            self.db_conn.execute("""create table %s
              (step integer, rank integer, value real)""" % name)

            self._commit()

        gd = _GatherDescriptor(quantity, interval)
        if isinstance(quantity, PostLogQuantity):
            gd_list = self.after_gather_descriptors
        else:
            gd_list = self.before_gather_descriptors

        gd_list.append(gd)
        gd_list.sort(key=lambda gd: gd.quantity.sort_weight)

        if isinstance(quantity, MultiLogQuantity):
            for name, unit, description, def_agg in zip(
                    quantity.names,
                    quantity.units,
                    quantity.descriptions,
                    quantity.default_aggregators):
                add_internal(name, unit, description, def_agg)
        else:
            add_internal(quantity.name,
                    quantity.unit, quantity.description,
                    quantity.default_aggregator)

    def get_expr_dataset(self, expression, description=None, unit=None):
        """Prepare a time-series dataset for a given expression.

        :arg expression: A :mod:`pymbolic` expression that may involve
          the time-series variables and the constants in this :class:`LogManager`.
          If there is data from multiple ranks for a quantity occurring in
          this expression, an aggregator may have to be specified.
        :returns: ``(description, unit, table)``, where *table*
          is a list of tuples ``(tick_nbr, value)``.

        Aggregators are specified as follows:
        - ``qty.min``, ``qty.max``, ``qty.avg``, ``qty.sum``, ``qty.norm2``,
        ``qty.median``
        - ``qty[rank_nbr]``
        - ``qty.loc``
        """

        parsed = self._parse_expr(expression)
        parsed, dep_data = self._get_expr_dep_data(parsed)

        # aggregate table data
        for dd in dep_data:
            table = self.get_table(dd.name)
            table.sort(["step"])
            dd.table = table.aggregated(["step"], "value", dd.agg_func).data

        # evaluate unit and description, if necessary
        if unit is None:
            from pymbolic import substitute, parse

            unit_dict = {dd.varname: dd.qdat.unit for dd in dep_data}
            from pytools import all
            if all(v is not None for v in unit_dict.values()):
                unit_dict = {k: parse(v) for k, v in unit_dict.items()}
                unit = substitute(parsed, unit_dict)
            else:
                unit = None

        if description is None:
            description = expression

        # compile and evaluate
        from pymbolic import compile
        compiled = compile(parsed, [dd.varname for dd in dep_data])

        data = []

        for key, values in _join_by_first_of_tuple(dd.table for dd in dep_data):
            try:
                data.append((key, compiled(*values)))
            except ZeroDivisionError:
                pass

        return (description, unit, data)

    def get_joint_dataset(self, expressions):
        """Return a joint data set for a list of expressions.

        :arg expressions: a list of either strings representing
          expressions directly, or triples (descr, unit, expr).
          In the former case, the description and the unit are
          found automatically, if possible. In the latter case,
          they are used as specified.
        :returns: A triple ``(descriptions, units, table)``, where
            *table* is a a list of ``[(tstep, (val_expr1, val_expr2,...)...]``.
        """

        # dubs is a list of (desc, unit, table) triples as
        # returned by get_expr_dataset
        dubs = []
        for expr in expressions:
            if isinstance(expr, str):
                dub = self.get_expr_dataset(expr)
            else:
                expr_descr, expr_unit, expr_str = expr
                dub = self.get_expr_dataset(
                        expr_str,
                        description=expr_descr,
                        unit=expr_unit)

            dubs.append(dub)

        zipped_dubs = list(zip(*dubs))
        zipped_dubs[2] = list(
                _join_by_first_of_tuple(zipped_dubs[2]))

        return zipped_dubs

    def get_plot_data(self, expr_x, expr_y, min_step=None, max_step=None):
        """Generate plot-ready data.

        :return: ``(data_x, descr_x, unit_x), (data_y, descr_y, unit_y)``
        """
        (descr_x, descr_y), (unit_x, unit_y), data = \
                self.get_joint_dataset([expr_x, expr_y])
        if min_step is not None:
            data = [(step, tup) for step, tup in data if min_step <= step]
        if max_step is not None:
            data = [(step, tup) for step, tup in data if step <= max_step]

        stepless_data = [tup for step, tup in data]

        if stepless_data:
            data_x, data_y = list(zip(*stepless_data))
        else:
            data_x = []
            data_y = []

        return (data_x, descr_x, unit_x), \
               (data_y, descr_y, unit_y)

    def write_datafile(self, filename, expr_x, expr_y) -> None:
        (data_x, label_x), (data_y, label_y) = self.get_plot_data(
                expr_x, expr_y)

        outf = open(filename, "w")
        outf.write(f"# {label_x} vs. {label_y}")
        for dx, dy in zip(data_x, data_y):
            outf.write("{}\t{}\n".format(repr(dx), repr(dy)))
        outf.close()

    def plot_matplotlib(self, expr_x, expr_y) -> None:
        from matplotlib.pyplot import xlabel, ylabel, plot  # type: ignore

        (data_x, descr_x, unit_x), (data_y, descr_y, unit_y) = \
                self.get_plot_data(expr_x, expr_y)

        xlabel(f"{descr_x} [{unit_x}]")
        ylabel(f"{descr_y} [{unit_y}]")
        plot(data_x, data_y)

    # {{{ private functionality

    def _parse_expr(self, expr):
        from pymbolic import parse, substitute
        parsed = parse(expr)

        # substitute in global constants
        parsed = substitute(parsed, self.constants)

        return parsed

    def _get_expr_dep_data(self, parsed):
        class Nth:
            def __init__(self, n):
                self.n = n

            def __call__(self, lst):
                return lst[self.n]

        from pymbolic.mapper.dependency import DependencyMapper  # type: ignore

        deps = DependencyMapper(include_calls=False)(parsed)

        # gather information on aggregation expressions
        dep_data = []
        from pymbolic.primitives import Variable, Lookup, Subscript  # type: ignore
        for dep_idx, dep in enumerate(deps):
            nonlocal_agg = True

            if isinstance(dep, Variable):
                name = dep.name

                if name == "math":
                    continue

                agg_func = self.quantity_data[name].default_aggregator
                if agg_func is None:
                    if self.is_parallel:
                        raise ValueError(
                                "must specify explicit aggregator for '%s'" % name)

                    agg_func = lambda lst: lst[0]
            elif isinstance(dep, Lookup):
                assert isinstance(dep.aggregate, Variable)
                name = dep.aggregate.name
                agg_name = dep.name

                if agg_name == "loc":
                    agg_func = Nth(self.rank)
                    nonlocal_agg = False
                elif agg_name == "min":
                    agg_func = min
                elif agg_name == "max":
                    agg_func = max
                elif agg_name == "avg":
                    from statistics import fmean
                    agg_func = fmean
                elif agg_name == "median":
                    from statistics import median
                    agg_func = median
                elif agg_name == "sum":
                    agg_func = sum
                elif agg_name == "norm2":
                    from math import sqrt
                    agg_func = lambda iterable: sqrt(
                            sum(entry**2 for entry in iterable))
                else:
                    raise ValueError("invalid rank aggregator '%s'" % agg_name)
            elif isinstance(dep, Subscript):
                assert isinstance(dep.aggregate, Variable)
                name = dep.aggregate.name

                from pymbolic import evaluate
                agg_func = Nth(evaluate(dep.index))

            qdat = self.quantity_data[name]

            class DependencyData(Record):
                pass

            this_dep_data = DependencyData(name=name, qdat=qdat, agg_func=agg_func,
                    varname="logvar%d" % dep_idx, expr=dep,
                    nonlocal_agg=nonlocal_agg)
            dep_data.append(this_dep_data)

        # substitute in the "logvar" variable names
        from pymbolic import var, substitute
        parsed = substitute(parsed,
                {dd.expr: var(dd.varname) for dd in dep_data})

        return parsed, dep_data

    def _calculate_next_watch_step(self) -> None:
        ticks_per_sec = (self.tick_count/max(1, time()-self.start_time)
                            * self.watch_interval)
        self.next_watch_tick = self.previous_watch_tick + int(max(1, ticks_per_sec))
        print("===", self.next_watch_tick)

    def _watch_tick(self) -> None:
        """Print the watches after a tick."""
        if not self.have_nonlocal_watches and self.rank != self.head_rank:
            return

        self.previous_watch_tick = self.tick_count

        data_block = {qname: self.last_values.get(qname, 0)
                for qname in self.quantity_data.keys()}

        if self.mpi_comm is not None and self.have_nonlocal_watches:
            gathered_data = self.mpi_comm.gather(data_block, self.head_rank)
        else:
            gathered_data = [data_block]

        if self.rank == self.head_rank:
            values: Dict[str, list] = {}
            for data_block in gathered_data:
                for name, value in data_block.items():
                    values.setdefault(name, []).append(value)

            def compute_watch_str(watch):
                display = watch.expr
                unit = watch.unit if watch.unit not in ["1", None] else ""
                value = watch.compiled(
                        *[dd.agg_func(values[dd.name])
                            for dd in watch.dep_data])
                try:
                    return f"{watch.format}".format(display=display, value=value,
                                                    unit=unit)
                except ZeroDivisionError:
                    return "%s:div0" % watch.display
            if self.watches:
                print("".join(
                        compute_watch_str(watch) for watch in self.watches),
                      flush=True)

        self._calculate_next_watch_step()

        if self.mpi_comm is not None and self.have_nonlocal_watches:
            self.next_watch_tick = self.mpi_comm.bcast(
                    self.next_watch_tick, self.head_rank)

    # }}}

# }}}


# {{{ actual data loggers

class _SubTimer:
    def __init__(self, itimer) -> None:
        self.itimer = itimer
        self.start_time = time()
        self.elapsed = 0

    def stop(self):
        self.elapsed += time() - self.start_time
        del self.start_time
        return self

    def __enter__(self) -> None:
        pass

    def __exit__(self, exc_type, exc_val, exc_tb) -> None:
        self.stop()
        self.submit()

    def submit(self) -> None:
        self.itimer.add_time(self.elapsed)
        del self.elapsed


class IntervalTimer(PostLogQuantity):
    """Records elapsed times supplied by the user either through
    sub-timers, or by explicitly calling :meth:`add_time`.

    .. automethod:: __init__
    .. automethod:: start_sub_timer
    .. automethod:: add_time
    """

    def __init__(self, name: str, description: str = None) -> None:
        LogQuantity.__init__(self, name, "s", description)
        self.elapsed: float = 0

    def start_sub_timer(self):
        return _SubTimer(self)

    def add_time(self, t: float) -> None:
        self.start_time = time()
        self.elapsed += t

    def __call__(self) -> float:
        result = self.elapsed
        self.elapsed = 0
        return result


class LogUpdateDuration(LogQuantity):
    """Records how long the last log update in :class:`LogManager` took.

    .. automethod:: __init__
    """

    # FIXME this is off by one tick

    def __init__(self, mgr: LogManager, name: str = "t_log") -> None:
        LogQuantity.__init__(self, name, "s", "Time spent updating the log")
        self.log_manager = mgr

    def __call__(self) -> float:
        return self.log_manager.t_log


class EventCounter(PostLogQuantity):
    """Counts events signaled by :meth:`add`.

    .. automethod:: __init__
    .. automethod:: add
    .. automethod:: transfer
    """

    def __init__(self, name: str = "interval", description: str = None) -> None:
        PostLogQuantity.__init__(self, name, "1", description)
        self.events = 0

    def add(self, n: int = 1) -> None:
        self.events += n

    def transfer(self, counter) -> None:
        self.events += counter.pop()

    def prepare_for_tick(self) -> None:
        self.events = 0

    def __call__(self) -> int:
        result = self.events
        return result


def time_and_count_function(f, timer, counter=None, increment=1) -> Callable:
    def inner_f(*args, **kwargs):
        if counter is not None:
            counter.add(increment)
        sub_timer = timer.start_sub_timer()
        try:
            return f(*args, **kwargs)
        finally:
            sub_timer.stop().submit()

    return inner_f


class TimestepCounter(LogQuantity):
    """Counts the number of times :class:`LogManager` ticks."""

    def __init__(self, name: str = "step") -> None:
        LogQuantity.__init__(self, name, "1", "Timesteps")
        self.steps = 0

    def __call__(self) -> int:
        result = self.steps
        self.steps += 1
        return result


class StepToStepDuration(PostLogQuantity):
    """Records the CPU time between invocations of
    :meth:`LogManager.tick_before` and
    :meth:`LogManager.tick_after`.

    .. automethod:: __init__
    """

    def __init__(self, name: str = "t_2step") -> None:
        PostLogQuantity.__init__(self, name, "s", "Step-to-step duration")
        self.last_start_time: Optional[float] = None
        self.last2_start_time: Optional[float] = None

    def prepare_for_tick(self) -> None:
        self.last2_start_time = self.last_start_time
        self.last_start_time = time()

    def __call__(self) -> Optional[float]:
        if self.last2_start_time is None or self.last_start_time is None:
            return None
        else:
            return self.last_start_time - self.last2_start_time


class TimestepDuration(PostLogQuantity):
    """Records the CPU time between the starts of time steps.
    :meth:`LogManager.tick_before` and
    :meth:`LogManager.tick_after`.

    .. automethod:: __init__
    """

    # We would like to run last, so that if log gathering takes any
    # significant time, we catch that, too. (CUDA sync-on-time-taking,
    # I'm looking at you.)
    sort_weight = 1000

    def __init__(self, name: str = "t_step") -> None:
        PostLogQuantity.__init__(self, name, "s", "Time step duration")

    def prepare_for_tick(self) -> None:
        self.last_start = time()

    def __call__(self) -> float:
        now = time()
        result = now - self.last_start
        del self.last_start
        return result


class InitTime(LogQuantity):
    """Stores the time it took for the application to initialize.

    Measures the time from process start to the start of the first time step.

    .. automethod:: __init__
    """

    def __init__(self, name: str = "t_init") -> None:
        LogQuantity.__init__(self, name, "s", "Init time")

        import os
        try:
            import psutil  # type: ignore
        except ModuleNotFoundError:
            from warnings import warn
            warn("Measuring the init time requires the 'psutil' module.")
            self.done = True
        else:
            p = psutil.Process(os.getpid())
            self.start_time = p.create_time()
            self.done = False

    def __call__(self) -> Optional[float]:
        if self.done:
            return None

        self.done = True
        now = time()
        return now - self.start_time


class CPUTime(LogQuantity):
    """Records (monotonically increasing) CPU time.

    .. automethod:: __init__
    """
    def __init__(self, name: str = "t_cpu") -> None:
        LogQuantity.__init__(self, name, "s", "Wall time")

        self.start = time()

    def __call__(self) -> float:
        return time()-self.start


class ETA(LogQuantity):
    """Records an estimate of how long the computation will still take.

    .. automethod:: __init__
    """
    def __init__(self, total_steps: int, name: str = "t_eta") -> None:
        LogQuantity.__init__(self, name, "s", "Estimated remaining duration")

        self.steps = 0
        self.total_steps = total_steps
        self.start = time()

    def __call__(self) -> float:
        fraction_done = self.steps/self.total_steps
        self.steps += 1
        time_spent = time()-self.start
        if fraction_done > 1e-9:
            return time_spent/fraction_done-time_spent
        else:
            return 0


def add_general_quantities(mgr: LogManager) -> None:
    """Add generally applicable :class:`LogQuantity` objects to *mgr*."""

    mgr.add_quantity(TimestepDuration())
    mgr.add_quantity(StepToStepDuration())
    mgr.add_quantity(CPUTime())
    mgr.add_quantity(LogUpdateDuration(mgr))
    mgr.add_quantity(TimestepCounter())
    mgr.add_quantity(InitTime())


class SimulationTime(TimeTracker, LogQuantity):
    """Record (monotonically increasing) simulation time."""

    def __init__(self, dt: Optional[float], name: str = "t_sim",
                 start: float = 0) -> None:
        LogQuantity.__init__(self, name, "s", "Simulation Time")
        TimeTracker.__init__(self, dt, start)

    def __call__(self) -> float:
        return self.t


class Timestep(SimulationLogQuantity):
    """Record the magnitude of the simulated time step."""

    def __init__(self, dt: Optional[float], name: str = "dt",
                 unit: str = "s") -> None:
        SimulationLogQuantity.__init__(self, dt, name, unit, "Simulation Timestep")

    def __call__(self) -> float:
        return self.dt


def set_dt(mgr: LogManager, dt: float) -> None:
    """Set the simulation timestep on :class:`LogManager` ``mgr`` to ``dt``."""

    for gd_lst in [mgr.before_gather_descriptors,
            mgr.after_gather_descriptors]:
        for gd in gd_lst:
            if isinstance(gd.quantity, DtConsumer):
                gd.quantity.set_dt(dt)


def add_simulation_quantities(mgr: LogManager, dt: float = None) -> None:
    """Add :class:`LogQuantity` objects relating to simulation time.

    :param mgr: the :class:`LogManager` instance.
    :param dt: (deprecated, use :meth:`set_dt` instead)
    """
    if dt is not None:
        from warnings import warn
        warn("Specifying dt ahead of time is a deprecated practice. "
                "Use logpyle.set_dt() instead.")

    mgr.add_quantity(SimulationTime(dt))
    mgr.add_quantity(Timestep(dt))


def add_run_info(mgr: LogManager) -> None:
    """Add generic run metadata, such as command line, host, and time."""

    try:
        import psutil
    except ModuleNotFoundError:
        import sys
        mgr.set_constant("cmdline", " ".join(sys.argv))
    else:
        mgr.set_constant("cmdline", " ".join(psutil.Process().cmdline()))

    from socket import gethostname
    mgr.set_constant("machine", gethostname())
    from time import localtime, strftime, time
    mgr.set_constant("date", strftime("%a, %d %b %Y %H:%M:%S %Z", localtime()))
    mgr.set_constant("unixtime", time())

# }}}

# vim: foldmethod=marker<|MERGE_RESOLUTION|>--- conflicted
+++ resolved
@@ -714,7 +714,6 @@
 
             self.watches.append(watch_info)
 
-<<<<<<< HEAD
     def set_watch_interval(self, interval: float) -> None:
         """Set the interval (in seconds) between the time watches are printed.
 
@@ -726,16 +725,12 @@
         self.watch_interval = interval
         self._calculate_next_watch_step()
 
-    def set_constant(self, name: str, value: object) -> None:
-        """Make a named, constant value available in the log."""
-=======
     def set_constant(self, name: str, value: Any) -> None:
         """Make a named, constant value available in the log.
 
         :param name: the name of the constant.
         :param value: the value of the constant.
         """
->>>>>>> 639b435a
         existed = name in self.constants
         self.constants[name] = value
 
@@ -1123,7 +1118,6 @@
         ticks_per_sec = (self.tick_count/max(1, time()-self.start_time)
                             * self.watch_interval)
         self.next_watch_tick = self.previous_watch_tick + int(max(1, ticks_per_sec))
-        print("===", self.next_watch_tick)
 
     def _watch_tick(self) -> None:
         """Print the watches after a tick."""
