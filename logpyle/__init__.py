"""
Log Quantity Abstract Interfaces
--------------------------------

.. autoclass:: LogQuantity
.. autoclass:: PostLogQuantity
.. autoclass:: MultiLogQuantity
.. autoclass:: MultiPostLogQuantity

Log Manager
-----------

.. autoclass:: LogManager
.. autofunction:: add_run_info

Built-in Log General-Purpose Quantities
---------------------------------------
.. autoclass:: IntervalTimer
.. autoclass:: LogUpdateDuration
.. autoclass:: EventCounter
.. autoclass:: TimestepCounter
.. autoclass:: StepToStepDuration
.. autoclass:: TimestepDuration
.. autoclass:: InitTime
.. autoclass:: CPUTime
.. autoclass:: ETA
.. autofunction:: add_general_quantities

Built-in Log Simulation-Related Quantities
------------------------------------------
.. autoclass:: SimulationTime
.. autoclass:: Timestep
.. autofunction:: set_dt
.. autofunction:: add_simulation_quantities
"""

__copyright__ = "Copyright (C) 2009-2013 Andreas Kloeckner"

__license__ = """
Permission is hereby granted, free of charge, to any person obtaining a copy
of this software and associated documentation files (the "Software"), to deal
in the Software without restriction, including without limitation the rights
to use, copy, modify, merge, publish, distribute, sublicense, and/or sell
copies of the Software, and to permit persons to whom the Software is
furnished to do so, subject to the following conditions:

The above copyright notice and this permission notice shall be included in
all copies or substantial portions of the Software.

THE SOFTWARE IS PROVIDED "AS IS", WITHOUT WARRANTY OF ANY KIND, EXPRESS OR
IMPLIED, INCLUDING BUT NOT LIMITED TO THE WARRANTIES OF MERCHANTABILITY,
FITNESS FOR A PARTICULAR PURPOSE AND NONINFRINGEMENT. IN NO EVENT SHALL THE
AUTHORS OR COPYRIGHT HOLDERS BE LIABLE FOR ANY CLAIM, DAMAGES OR OTHER
LIABILITY, WHETHER IN AN ACTION OF CONTRACT, TORT OR OTHERWISE, ARISING FROM,
OUT OF OR IN CONNECTION WITH THE SOFTWARE OR THE USE OR OTHER DEALINGS IN
THE SOFTWARE.
"""


import logpyle.version
__version__ = logpyle.version.VERSION_TEXT


import logging
logger = logging.getLogger(__name__)

from typing import List, Callable, Union, Tuple
from pytools.datatable import DataTable


from typing import List, Union, Tuple


# {{{ timing function

def time() -> float:
    """Return elapsed CPU time, as a float, in seconds."""
    import os
    time_opt = os.environ.get("PYTOOLS_LOG_TIME") or "wall"
    if time_opt == "wall":
        from time import time
        return time()
    elif time_opt == "rusage":
        from resource import getrusage, RUSAGE_SELF
        return getrusage(RUSAGE_SELF).ru_utime
    else:
        raise RuntimeError("invalid timing method '%s'" % time_opt)

# }}}


# {{{ abstract logging interface

class LogQuantity:
    """A source of loggable scalars.

    .. automethod:: __init__
    .. automethod:: tick
    .. automethod:: __call__
    """

    sort_weight = 0

    def __init__(self, name: str, unit: str = None, description: str = None) -> None:
        self.name = name
        self.unit = unit
        self.description = description

    @property
    def default_aggregator(self) -> None:
        return None

    def tick(self) -> None:
        """Perform updates required at every :class:`LogManager` tick."""
        pass

    def __call__(self) -> float:
        """Return the current value of the diagnostic represented by this
        :class:`LogQuantity` or None if no value is available.

        This is only called if the invocation interval calls for it.
        """
        raise NotImplementedError


class PostLogQuantity(LogQuantity):
    """A source of loggable scalars.

    .. automethod:: __init__
    .. automethod:: tick
    .. automethod:: prepare_for_tick
    """
    sort_weight = 0

    def prepare_for_tick(self) -> None:
        pass


class MultiLogQuantity:
    """A source of multiple loggable scalars.

    .. automethod:: __init__
    .. autoproperty:: default_aggregators
    .. automethod:: tick
    .. automethod:: __call__
    """
    sort_weight = 0

    def __init__(self, names: List[str], units: List[str] = None,
                 descriptions: List[str] = None) -> None:
        self.names = names

        if units is None:
            units = len(names) * [None]
        self.units = units

        if descriptions is None:
            descriptions = len(names) * [None]
        self.descriptions = descriptions

    @property
    def default_aggregators(self) -> List[Callable]:
        """List of default aggregators."""
        return [None] * len(self.names)

    def tick(self) -> None:
        """Perform updates required at every :class:`LogManager` tick."""
        pass

    def __call__(self) -> None:
        """Return an iterable of the current values of the diagnostic represented
        by this :class:`MultiLogQuantity`.

        This is only called if the invocation interval calls for it.
        """
        raise NotImplementedError


class MultiPostLogQuantity(MultiLogQuantity, PostLogQuantity):
    pass


class DtConsumer:
    def __init__(self, dt) -> None:
        self.dt = dt

    def set_dt(self, dt) -> None:
        self.dt = dt


class TimeTracker(DtConsumer):
    def __init__(self, dt: float, start: float = 0) -> None:
        DtConsumer.__init__(self, dt)
        self.t = start

    def tick(self) -> None:
        self.t += self.dt


class SimulationLogQuantity(PostLogQuantity, DtConsumer):
    """A source of loggable scalars that needs to know the simulation timestep."""

    def __init__(self, dt: float, name: str, unit: str = None,
                 description: str = None) -> None:
        PostLogQuantity.__init__(self, name, unit, description)
        DtConsumer.__init__(self, dt)


class PushLogQuantity(LogQuantity):
    def __init__(self, name: str, unit: str = None, description: str = None) -> None:
        LogQuantity.__init__(self, name, unit, description)
        self.value = None

    def push_value(self, value) -> None:
        if self.value is not None:
            raise RuntimeError("can't push two values per cycle")
        self.value = value

    def __call__(self) -> float:
        v = self.value
        self.value = None
        return v


class CallableLogQuantityAdapter(LogQuantity):
    """Adapt a 0-ary callable as a :class:`LogQuantity`."""
    def __init__(self, callable: Callable, name: str, unit: str = None,
                 description: str = None) -> None:
        self.callable = callable
        LogQuantity.__init__(self, name, unit, description)

    def __call__(self) -> float:
        return self.callable()

# }}}


# {{{ manager functionality

class _GatherDescriptor:
    def __init__(self, quantity: LogQuantity, interval: int) -> None:
        self.quantity = quantity
        self.interval = interval


class _QuantityData:
    def __init__(self, unit: str, description: str,
                 default_aggregator: Callable) -> None:
        self.unit = unit
        self.description = description
        self.default_aggregator = default_aggregator


def _join_by_first_of_tuple(list_of_iterables):
    loi = [i.__iter__() for i in list_of_iterables]
    if not loi:
        return
    key_vals = [next(iter) for iter in loi]
    keys = [kv[0] for kv in key_vals]
    values = [kv[1] for kv in key_vals]
    target_key = max(keys)

    force_advance = False

    i = 0
    while True:
        while keys[i] < target_key or force_advance:
            try:
                new_key, new_value = next(loi[i])
            except StopIteration:
                return
            assert keys[i] < new_key
            keys[i] = new_key
            values[i] = new_value
            if new_key > target_key:
                target_key = new_key

            force_advance = False

        i += 1
        if i >= len(loi):
            i = 0

        if min(keys) == target_key:
            yield target_key, values[:]
            force_advance = True


def _get_unique_id() -> str:
    try:
        from uuid import uuid1
    except ImportError:
        try:
            import hashlib
            checksum = hashlib.md5()
        except ImportError:
            # for Python << 2.5
            import md5
            checksum = md5.new()

        from random import Random
        rng = Random()
        rng.seed()
        for i in range(20):
            checksum.update(str(rng.randrange(1 << 30)).encode("utf-32"))
        return checksum.hexdigest()
    else:
        return uuid1().hex


def _get_unique_suffix():
    from datetime import datetime
    return "-" + datetime.utcnow().strftime("%Y%m%d-%H%M%S")


def _set_up_schema(db_conn):
    # initialize new database
    db_conn.execute("""
      create table quantities (
        name text,
        unit text,
        description text,
        default_aggregator blob)""")
    db_conn.execute("""
      create table constants (
        name text,
        value blob)""")
    db_conn.execute("""
      create table warnings (
        rank integer,
        step integer,
        message text,
        category text,
        filename text,
        lineno integer
        )""")

    schema_version = 2
    return schema_version


class LogManager:
    """A distributed-memory-capable diagnostic time-series logging facility.
    It is meant to log data from a computation, with certain log quantities
    available before a cycle, and certain other ones afterwards. A timeline of
    invocations looks as follows::

        tick_before()
        compute...
        tick()
        tick_after()

        tick_before()
        compute...
        tick_after()

        ...

    In a time-dependent simulation, each group of :meth:`tick_before`
    :meth:`tick_after` calls captures data for a single time state,
    namely that in which the data may have been *before* the "compute"
    step. However, some data (such as the length of the timestep taken
    in a time-adpative method) may only be available *after* the completion
    of the "compute..." stage, which is why :meth:`tick_after` exists.

    A :class:`LogManager` logs any number of named time series of floats to
    a file. Non-time-series data, in the form of constants, is also
    supported and saved.

    If MPI parallelism is used, the "head rank" below always refers to
    rank 0.

    Command line tools called :command:`runalyzer` are available for looking
    at the data in a saved log.

    .. automethod:: __init__
    .. automethod:: save
    .. automethod:: close

    .. rubric:: Data retrieval

    .. automethod:: get_table
    .. automethod:: get_warnings
    .. automethod:: get_expr_dataset
    .. automethod:: get_joint_dataset

    .. rubric:: Configuration

    .. automethod:: capture_warnings
    .. automethod:: add_watches
    .. automethod:: set_constant
    .. automethod:: add_quantity

    .. rubric:: Time Loop

    .. automethod:: tick_before
    .. automethod:: tick_after
    """

    def __init__(self, filename: str = None, mode: str = "r", mpi_comm=None,
                 capture_warnings: bool = True, commit_interval: float = 90) -> None:
        """Initialize this log manager instance.

        :param filename: If given, the filename to which this log is bound.
          If this database exists, the current state is loaded from it.
        :param mode: One of "w", "r" for write, read. "w" assumes that the
          database is initially empty. May also be "wu" to indicate that
          a unique filename should be chosen automatically. May also be "wo"
          to indicate that the file should be overwritten.
        :arg mpi_comm: A `mpi4py.MPI.Comm`. If given, logs are
            periodically synchronized to the head node, which then writes them
            out to disk.
        :param capture_warnings: Tap the Python warnings facility and save warnings
          to the log file.
        :param commit_interval: actually perform a commit only every N times a commit
          is requested.
        """

        assert isinstance(mode, str), "mode must be a string"
        assert mode in ["w", "r", "wu", "wo"], "invalid mode"

        self.quantity_data = {}
        self.last_values = {}
        self.before_gather_descriptors = []
        self.after_gather_descriptors = []
        self.tick_count = 0

        self.commit_interval = commit_interval
        self.commit_countdown = commit_interval

        self.constants = {}

        self.last_save_time = time()

        # self-timing
        self.start_time = time()
        self.t_log = 0

        # parallel support
        self.head_rank = 0
        self.mpi_comm = mpi_comm
        self.is_parallel = mpi_comm is not None

        if mpi_comm is None:
            self.rank = 0
        else:
            self.rank = mpi_comm.rank
            self.head_rank = 0

        # watch stuff
        self.watches = []
        self.next_watch_tick = 1
        self.have_nonlocal_watches = False

        # database binding
        import sqlite3 as sqlite

        if filename is None:
            file_base = ":memory:"
            file_extension = ""
        else:
            import os
            file_base, file_extension = os.path.splitext(filename)
            if self.is_parallel:
                file_base += "-rank%d" % self.rank

        while True:
            suffix = ""

            if mode == "wu" and not file_base == ":memory:":
                if self.is_parallel:
                    suffix = self.mpi_comm.bcast(_get_unique_suffix(),
                                                 root=self.head_rank)
                else:
                    suffix = _get_unique_suffix()

            filename = file_base + suffix + file_extension

            if mode == "wo":
                import os
                try:
                    os.remove(filename)
                except OSError:
                    pass

            self.db_conn = sqlite.connect(filename, timeout=30)
            self.mode = mode
            try:
                self.db_conn.execute("select * from quantities;")
            except sqlite.OperationalError:
                # we're building a new database
                if mode == "r":
                    raise RuntimeError("Log database '%s' not found" % filename)

                self.schema_version = _set_up_schema(self.db_conn)
                self.set_constant("schema_version", self.schema_version)

                self.set_constant("is_parallel", self.is_parallel)

                # set globally unique run_id
                if self.is_parallel:
                    self.set_constant("unique_run_id",
                            self.mpi_comm.bcast(_get_unique_id(),
                                root=self.head_rank))
                else:
                    self.set_constant("unique_run_id", _get_unique_id())

                if self.is_parallel:
                    self.set_constant("rank_count", self.mpi_comm.Get_size())
                else:
                    self.set_constant("rank_count", 1)

            else:
                # we've opened an existing database
                if mode == "w":
                    raise RuntimeError("Log database '%s' already exists" % filename)

                if mode == "wu":
                    # try again with a new suffix
                    continue

                if mode == "wo":
                    # try again, someone might have created a file with the same name
                    continue

                self._load()

            break

        self.old_showwarning = None
        if capture_warnings:
            self.capture_warnings(True)

    def capture_warnings(self, enable: bool = True) -> None:
        def _showwarning(message, category, filename, lineno, file=None, line=None):
            try:
                self.old_showwarning(message, category, filename, lineno, file, line)
            except TypeError:
                # cater to Python 2.5 and earlier
                self.old_showwarning(message, category, filename, lineno)

            if self.schema_version >= 1 and self.mode[0] == "w":
                if self.schema_version >= 2:
                    self.db_conn.execute("insert into warnings values (?,?,?,?,?,?)",
                            (self.rank, self.tick_count, str(message), str(category),
                                filename, lineno))
                else:
                    self.db_conn.execute("insert into warnings values (?,?,?,?,?)",
                            (self.tick_count, str(message), str(category),
                                filename, lineno))

        import warnings
        if enable:
            if self.old_showwarning is None:
                pass
                self.old_showwarning = warnings.showwarning
                warnings.showwarning = _showwarning
            else:
                raise RuntimeError("Warnings capture was enabled twice")
        else:
            if self.old_showwarning is None:
                raise RuntimeError(
                        "Warnings capture was disabled, but never enabled")

            warnings.showwarning = self.old_showwarning
            self.old_showwarning = None

    def _load(self) -> None:
        if self.mpi_comm and self.mpi_comm.rank != self.head_rank:
            return

        from pickle import loads
        for name, value in self.db_conn.execute("select name, value from constants"):
            self.constants[name] = loads(value)

        self.schema_version = self.constants.get("schema_version", 0)

        self.is_parallel = self.constants["is_parallel"]

        for name, unit, description, def_agg in self.db_conn.execute(
                "select name, unit, description, default_aggregator "
                "from quantities"):
            self.quantity_data[name] = _QuantityData(
                    unit, description, loads(def_agg))

    def close(self) -> None:
        if self.old_showwarning is not None:
            self.capture_warnings(False)

        self.save()
        self.db_conn.close()

    def get_table(self, q_name: str) -> None:
        if q_name not in self.quantity_data:
            raise KeyError("invalid quantity name '%s'" % q_name)

        result = DataTable(["step", "rank", "value"])

        for row in self.db_conn.execute(
                "select step, rank, value from %s" % q_name):
            result.insert_row(row)

        return result

    def get_warnings(self) -> DataTable:
        columns = ["step", "message", "category", "filename", "lineno"]
        if self.schema_version >= 2:
            columns.insert(0, "rank")

        result = DataTable(columns)

        for row in self.db_conn.execute(
                "select %s from warnings" % (", ".join(columns))):
            result.insert_row(row)

        return result

    def add_watches(self, watches: List[Union[str, Tuple[str, str]]]) -> None:
<<<<<<< HEAD
        """Add quantities that are printed after every time step."""
=======
        """Add quantities that are printed after every time step.

        :param watches:
            List of expressions to watch. Each element can either be
            a string of the expression to watch, or a tuple of the expression
            and a format string. In the format string, you can use the custom
            fields ``{display}``, ``{value}``, and ``{unit}`` to indicate where the
            watch expression, value, and unit should be printed. The default format
            string for each watch is ``{display}={value:g}{unit}``.
        """
>>>>>>> b1776312

        from pytools import Record

        default_format = "{display}={value:g}{unit} | "

        class WatchInfo(Record):
            pass

        for watch in watches:
            if isinstance(watch, tuple):
                expr, fmt = watch
            else:
                expr = watch
                fmt = default_format

            parsed = self._parse_expr(expr)
            parsed, dep_data = self._get_expr_dep_data(parsed)

            if len(dep_data) == 1:
                unit = dep_data[0].qdat.unit
            else:
                unit = None

            from pytools import any
            self.have_nonlocal_watches = self.have_nonlocal_watches or \
                    any(dd.nonlocal_agg for dd in dep_data)

            from pymbolic import compile
            compiled = compile(parsed, [dd.varname for dd in dep_data])

            watch_info = WatchInfo(parsed=parsed, expr=expr, dep_data=dep_data,
                    compiled=compiled, unit=unit, format=fmt)

            self.watches.append(watch_info)

    def set_constant(self, name: str, value) -> None:
        """Make a named, constant value available in the log."""
        existed = name in self.constants
        self.constants[name] = value

        from pickle import dumps
        value = bytes(dumps(value))

        if existed:
            self.db_conn.execute("update constants set value = ? where name = ?",
                    (value, name))
        else:
            self.db_conn.execute("insert into constants values (?,?)",
                    (name, value))

        self._commit()

    def _insert_datapoint(self, name, value) -> None:
        if value is None:
            return

        self.last_values[name] = value

        try:
            self.db_conn.execute("insert into %s values (?,?,?)" % name,
                    (self.tick_count, self.rank, float(value)))
        except Exception:
            print("while adding datapoint for '%s':" % name)
            raise

    def _gather_for_descriptor(self, gd) -> None:
        if self.tick_count % gd.interval == 0:
            q_value = gd.quantity()
            if isinstance(gd.quantity, MultiLogQuantity):
                for name, value in zip(gd.quantity.names, q_value):
                    self._insert_datapoint(name, value)
            else:
                self._insert_datapoint(gd.quantity.name, q_value)

    def tick(self) -> None:
        """Record data points from each added :class:`LogQuantity`.

        May also checkpoint data to disk, and/or synchronize data points
        to the head rank.
        """
        from warnings import warn
        warn("LogManager.tick() is deprecated. "
                "Use LogManager.tick_{before,after}().",
                DeprecationWarning)

        self.tick_before()
        self.tick_after()

    def tick_before(self) -> None:
        """Record data points from each added :class:`LogQuantity` that
        is not an instance of :class:`PostLogQuantity`. Also, invoke
        :meth:`PostLogQuantity.prepare_for_tick` on :class:`PostLogQuantity`
        instances.
        """
        tick_start_time = time()

        for gd in self.before_gather_descriptors:
            self._gather_for_descriptor(gd)

        for gd in self.after_gather_descriptors:
            gd.quantity.prepare_for_tick()

        self.t_log = time() - tick_start_time

    def tick_after(self) -> None:
        """Record data points from each added :class:`LogQuantity` that
        is an instance of :class:`PostLogQuantity`.

        May also checkpoint data to disk.
        """
        tick_start_time = time()

        for gd_lst in [self.before_gather_descriptors,
                self.after_gather_descriptors]:
            for gd in gd_lst:
                gd.quantity.tick()

        for gd in self.after_gather_descriptors:
            self._gather_for_descriptor(gd)

        self.tick_count += 1

        if tick_start_time - self.start_time > 15*60:
            save_interval = 5*60
        else:
            save_interval = 15

        if tick_start_time > self.last_save_time + save_interval:
            self.save()

        # print watches
        if self.tick_count == self.next_watch_tick:
            self._watch_tick()

        self.t_log += time() - tick_start_time

    def _commit(self) -> None:
        self.commit_countdown -= 1
        if self.commit_countdown <= 0:
            self.commit_countdown = self.commit_interval
            self.db_conn.commit()

    def save(self) -> None:
        from sqlite3 import OperationalError
        try:
            self.db_conn.commit()
        except OperationalError as e:
            from warnings import warn
            warn("encountered sqlite error during commit: %s" % e)

        self.last_save_time = time()

    def add_quantity(self, quantity: LogQuantity, interval: int = 1) -> None:
        """Add an object derived from :class:`LogQuantity` to this manager."""

        def add_internal(name, unit, description, def_agg):
            logger.debug("add log quantity '%s'" % name)

            if name in self.quantity_data:
                raise RuntimeError("cannot add the same quantity '%s' twice" % name)
            self.quantity_data[name] = _QuantityData(unit, description, def_agg)

            from pickle import dumps
            self.db_conn.execute("""insert into quantities values (?,?,?,?)""", (
                name, unit, description,
                bytes(dumps(def_agg))))
            self.db_conn.execute("""create table %s
              (step integer, rank integer, value real)""" % name)

            self._commit()

        gd = _GatherDescriptor(quantity, interval)
        if isinstance(quantity, PostLogQuantity):
            gd_list = self.after_gather_descriptors
        else:
            gd_list = self.before_gather_descriptors

        gd_list.append(gd)
        gd_list.sort(key=lambda gd: gd.quantity.sort_weight)

        if isinstance(quantity, MultiLogQuantity):
            for name, unit, description, def_agg in zip(
                    quantity.names,
                    quantity.units,
                    quantity.descriptions,
                    quantity.default_aggregators):
                add_internal(name, unit, description, def_agg)
        else:
            add_internal(quantity.name,
                    quantity.unit, quantity.description,
                    quantity.default_aggregator)

    def get_expr_dataset(self, expression, description=None, unit=None):
        """Prepare a time-series dataset for a given expression.

        :arg expression: A :mod:`pymbolic` expression that may involve
          the time-series variables and the constants in this :class:`LogManager`.
          If there is data from multiple ranks for a quantity occurring in
          this expression, an aggregator may have to be specified.
        :returns: ``(description, unit, table)``, where *table*
          is a list of tuples ``(tick_nbr, value)``.

        Aggregators are specified as follows:
        - ``qty.min``, ``qty.max``, ``qty.avg``, ``qty.sum``, ``qty.norm2``,
        ``qty.median``
        - ``qty[rank_nbr]``
        - ``qty.loc``
        """

        parsed = self._parse_expr(expression)
        parsed, dep_data = self._get_expr_dep_data(parsed)

        # aggregate table data
        for dd in dep_data:
            table = self.get_table(dd.name)
            table.sort(["step"])
            dd.table = table.aggregated(["step"], "value", dd.agg_func).data

        # evaluate unit and description, if necessary
        if unit is None:
            from pymbolic import substitute, parse

            unit_dict = {dd.varname: dd.qdat.unit for dd in dep_data}
            from pytools import all
            if all(v is not None for v in unit_dict.values()):
                unit_dict = {k: parse(v) for k, v in unit_dict.items()}
                unit = substitute(parsed, unit_dict)
            else:
                unit = None

        if description is None:
            description = expression

        # compile and evaluate
        from pymbolic import compile
        compiled = compile(parsed, [dd.varname for dd in dep_data])

        data = []

        for key, values in _join_by_first_of_tuple(dd.table for dd in dep_data):
            try:
                data.append((key, compiled(*values)))
            except ZeroDivisionError:
                pass

        return (description, unit, data)

    def get_joint_dataset(self, expressions):
        """Return a joint data set for a list of expressions.

        :arg expressions: a list of either strings representing
          expressions directly, or triples (descr, unit, expr).
          In the former case, the description and the unit are
          found automatically, if possible. In the latter case,
          they are used as specified.
        :returns: A triple ``(descriptions, units, table)``, where
            *table* is a a list of ``[(tstep, (val_expr1, val_expr2,...)...]``.
        """

        # dubs is a list of (desc, unit, table) triples as
        # returned by get_expr_dataset
        dubs = []
        for expr in expressions:
            if isinstance(expr, str):
                dub = self.get_expr_dataset(expr)
            else:
                expr_descr, expr_unit, expr_str = expr
                dub = self.get_expr_dataset(
                        expr_str,
                        description=expr_descr,
                        unit=expr_unit)

            dubs.append(dub)

        zipped_dubs = list(zip(*dubs))
        zipped_dubs[2] = list(
                _join_by_first_of_tuple(zipped_dubs[2]))

        return zipped_dubs

    def get_plot_data(self, expr_x, expr_y, min_step=None, max_step=None):
        """Generate plot-ready data.

        :return: ``(data_x, descr_x, unit_x), (data_y, descr_y, unit_y)``
        """
        (descr_x, descr_y), (unit_x, unit_y), data = \
                self.get_joint_dataset([expr_x, expr_y])
        if min_step is not None:
            data = [(step, tup) for step, tup in data if min_step <= step]
        if max_step is not None:
            data = [(step, tup) for step, tup in data if step <= max_step]

        stepless_data = [tup for step, tup in data]

        if stepless_data:
            data_x, data_y = list(zip(*stepless_data))
        else:
            data_x = []
            data_y = []

        return (data_x, descr_x, unit_x), \
               (data_y, descr_y, unit_y)

    def write_datafile(self, filename, expr_x, expr_y) -> None:
        (data_x, label_x), (data_y, label_y) = self.get_plot_data(
                expr_x, expr_y)

        outf = open(filename, "w")
        outf.write(f"# {label_x} vs. {label_y}")
        for dx, dy in zip(data_x, data_y):
            outf.write("{}\t{}\n".format(repr(dx), repr(dy)))
        outf.close()

    def plot_matplotlib(self, expr_x, expr_y) -> None:
        from matplotlib.pyplot import xlabel, ylabel, plot

        (data_x, descr_x, unit_x), (data_y, descr_y, unit_y) = \
                self.get_plot_data(expr_x, expr_y)

        xlabel(f"{descr_x} [{unit_x}]")
        ylabel(f"{descr_y} [{unit_y}]")
        plot(data_x, data_y)

    # {{{ private functionality

    def _parse_expr(self, expr):
        from pymbolic import parse, substitute
        parsed = parse(expr)

        # substitute in global constants
        parsed = substitute(parsed, self.constants)

        return parsed

    def _get_expr_dep_data(self, parsed):
        class Nth:
            def __init__(self, n):
                self.n = n

            def __call__(self, lst):
                return lst[self.n]

        from pymbolic.mapper.dependency import DependencyMapper

        deps = DependencyMapper(include_calls=False)(parsed)

        # gather information on aggregation expressions
        dep_data = []
        from pymbolic.primitives import Variable, Lookup, Subscript
        for dep_idx, dep in enumerate(deps):
            nonlocal_agg = True

            if isinstance(dep, Variable):
                name = dep.name

                if name == "math":
                    continue

                agg_func = self.quantity_data[name].default_aggregator
                if agg_func is None:
                    if self.is_parallel:
                        raise ValueError(
                                "must specify explicit aggregator for '%s'" % name)

                    agg_func = lambda lst: lst[0]
            elif isinstance(dep, Lookup):
                assert isinstance(dep.aggregate, Variable)
                name = dep.aggregate.name
                agg_name = dep.name

                if agg_name == "loc":
                    agg_func = Nth(self.rank)
                    nonlocal_agg = False
                elif agg_name == "min":
                    agg_func = min
                elif agg_name == "max":
                    agg_func = max
                elif agg_name == "avg":
                    from statistics import fmean
                    agg_func = fmean
                elif agg_name == "median":
                    from statistics import median
                    agg_func = median
                elif agg_name == "sum":
                    agg_func = sum
                elif agg_name == "norm2":
                    from math import sqrt
                    agg_func = lambda iterable: sqrt(
                            sum(entry**2 for entry in iterable))
                else:
                    raise ValueError("invalid rank aggregator '%s'" % agg_name)
            elif isinstance(dep, Subscript):
                assert isinstance(dep.aggregate, Variable)
                name = dep.aggregate.name

                from pymbolic import evaluate
                agg_func = Nth(evaluate(dep.index))

            qdat = self.quantity_data[name]

            from pytools import Record

            class DependencyData(Record):
                pass

            this_dep_data = DependencyData(name=name, qdat=qdat, agg_func=agg_func,
                    varname="logvar%d" % dep_idx, expr=dep,
                    nonlocal_agg=nonlocal_agg)
            dep_data.append(this_dep_data)

        # substitute in the "logvar" variable names
        from pymbolic import var, substitute
        parsed = substitute(parsed,
                {dd.expr: var(dd.varname) for dd in dep_data})

        return parsed, dep_data

    def _watch_tick(self) -> None:
        """Print the watches after a tick."""
        if not self.have_nonlocal_watches and self.rank != self.head_rank:
            return

        data_block = {qname: self.last_values.get(qname, 0)
                for qname in self.quantity_data.keys()}

        if self.mpi_comm is not None and self.have_nonlocal_watches:
            gathered_data = self.mpi_comm.gather(data_block, self.head_rank)
        else:
            gathered_data = [data_block]

        if self.rank == self.head_rank:
            values = {}
            for data_block in gathered_data:
                for name, value in data_block.items():
                    values.setdefault(name, []).append(value)

            def compute_watch_str(watch):
                display = watch.expr
                unit = watch.unit if watch.unit not in ["1", None] else ""
                value = watch.compiled(
                        *[dd.agg_func(values[dd.name])
                            for dd in watch.dep_data])
                try:
                    return f"{watch.format}".format(display=display, value=value,
                                                    unit=unit)
                except ZeroDivisionError:
                    return "%s:div0" % watch.display
            if self.watches:
                print("".join(
                        compute_watch_str(watch) for watch in self.watches),
                      flush=True)

        ticks_per_sec = self.tick_count/max(1, time()-self.start_time)
        self.next_watch_tick = self.tick_count + int(max(1, ticks_per_sec))

        if self.mpi_comm is not None and self.have_nonlocal_watches:
            self.next_watch_tick = self.mpi_comm.bcast(
                    self.next_watch_tick, self.head_rank)

    # }}}

# }}}


# {{{ actual data loggers

class _SubTimer:
    def __init__(self, itimer) -> None:
        self.itimer = itimer
        self.start_time = time()
        self.elapsed = 0

    def stop(self):
        self.elapsed += time() - self.start_time
        del self.start_time
        return self

    def __enter__(self) -> None:
        pass

    def __exit__(self, exc_type, exc_val, exc_tb) -> None:
        self.stop()
        self.submit()

    def submit(self) -> None:
        self.itimer.add_time(self.elapsed)
        del self.elapsed


class IntervalTimer(PostLogQuantity):
    """Records elapsed times supplied by the user either through
    sub-timers, or by explicitly calling :meth:`add_time`.

    .. automethod:: __init__
    .. automethod:: start_sub_timer
    .. automethod:: add_time
    """

    def __init__(self, name: str, description: str = None) -> None:
        LogQuantity.__init__(self, name, "s", description)
        self.elapsed = 0

    def start_sub_timer(self):
        return _SubTimer(self)

    def add_time(self, t: float) -> None:
        self.start_time = time()
        self.elapsed += t

    def __call__(self) -> float:
        result = self.elapsed
        self.elapsed = 0
        return result


class LogUpdateDuration(LogQuantity):
    """Records how long the last log update in :class:`LogManager` took.

    .. automethod:: __init__
    """

    # FIXME this is off by one tick

    def __init__(self, mgr: LogManager, name: str = "t_log") -> None:
        LogQuantity.__init__(self, name, "s", "Time spent updating the log")
        self.log_manager = mgr

    def __call__(self) -> float:
        return self.log_manager.t_log


class EventCounter(PostLogQuantity):
    """Counts events signaled by :meth:`add`.

    .. automethod:: __init__
    .. automethod:: add
    .. automethod:: transfer
    """

    def __init__(self, name: str = "interval", description: str = None) -> None:
        PostLogQuantity.__init__(self, name, "1", description)
        self.events = 0

    def add(self, n: int = 1) -> None:
        self.events += n

    def transfer(self, counter) -> None:
        self.events += counter.pop()

    def prepare_for_tick(self) -> None:
        self.events = 0

    def __call__(self) -> int:
        result = self.events
        return result


def time_and_count_function(f, timer, counter=None, increment=1) -> Callable:
    def inner_f(*args, **kwargs):
        if counter is not None:
            counter.add(increment)
        sub_timer = timer.start_sub_timer()
        try:
            return f(*args, **kwargs)
        finally:
            sub_timer.stop().submit()

    return inner_f


class TimestepCounter(LogQuantity):
    """Counts the number of times :class:`LogManager` ticks."""

    def __init__(self, name: str = "step") -> None:
        LogQuantity.__init__(self, name, "1", "Timesteps")
        self.steps = 0

    def __call__(self) -> int:
        result = self.steps
        self.steps += 1
        return result


class StepToStepDuration(PostLogQuantity):
    """Records the CPU time between invocations of
    :meth:`LogManager.tick_before` and
    :meth:`LogManager.tick_after`.

    .. automethod:: __init__
    """

    def __init__(self, name: str = "t_2step") -> None:
        PostLogQuantity.__init__(self, name, "s", "Step-to-step duration")
        self.last_start_time = None
        self.last2_start_time = None

    def prepare_for_tick(self) -> None:
        self.last2_start_time = self.last_start_time
        self.last_start_time = time()

    def __call__(self) -> float:
        if self.last2_start_time is None:
            return None
        else:
            return self.last_start_time - self.last2_start_time


class TimestepDuration(PostLogQuantity):
    """Records the CPU time between the starts of time steps.
    :meth:`LogManager.tick_before` and
    :meth:`LogManager.tick_after`.

    .. automethod:: __init__
    """

    # We would like to run last, so that if log gathering takes any
    # significant time, we catch that, too. (CUDA sync-on-time-taking,
    # I'm looking at you.)
    sort_weight = 1000

    def __init__(self, name: str = "t_step") -> None:
        PostLogQuantity.__init__(self, name, "s", "Time step duration")

    def prepare_for_tick(self) -> None:
        self.last_start = time()

    def __call__(self) -> float:
        now = time()
        result = now - self.last_start
        del self.last_start
        return result


class InitTime(LogQuantity):
    """Stores the time it took for the application to initialize.

    Measures the time from process start to the start of the first time step.

    .. automethod:: __init__
    """

    def __init__(self, name: str = "t_init") -> None:
        LogQuantity.__init__(self, name, "s", "Init time")

        import os
        try:
            import psutil
        except ModuleNotFoundError:
            from warnings import warn
            warn("Measuring the init time requires the 'psutil' module.")
            self.done = True
        else:
            p = psutil.Process(os.getpid())
            self.start_time = p.create_time()
            self.done = False

    def __call__(self) -> float:
        if self.done:
            return None

        self.done = True
        now = time()
        return now - self.start_time


class CPUTime(LogQuantity):
    """Records (monotonically increasing) CPU time.

    .. automethod:: __init__
    """
    def __init__(self, name: str = "t_cpu") -> None:
        LogQuantity.__init__(self, name, "s", "Wall time")

        self.start = time()

    def __call__(self) -> float:
        return time()-self.start


class ETA(LogQuantity):
    """Records an estimate of how long the computation will still take.

    .. automethod:: __init__
    """
    def __init__(self, total_steps: int, name: str = "t_eta") -> None:
        LogQuantity.__init__(self, name, "s", "Estimated remaining duration")

        self.steps = 0
        self.total_steps = total_steps
        self.start = time()

    def __call__(self) -> float:
        fraction_done = self.steps/self.total_steps
        self.steps += 1
        time_spent = time()-self.start
        if fraction_done > 1e-9:
            return time_spent/fraction_done-time_spent
        else:
            return 0


def add_general_quantities(mgr: LogManager) -> None:
    """Add generally applicable :class:`LogQuantity` objects to *mgr*."""

    mgr.add_quantity(TimestepDuration())
    mgr.add_quantity(StepToStepDuration())
    mgr.add_quantity(CPUTime())
    mgr.add_quantity(LogUpdateDuration(mgr))
    mgr.add_quantity(TimestepCounter())
    mgr.add_quantity(InitTime())


class SimulationTime(TimeTracker, LogQuantity):
    """Record (monotonically increasing) simulation time."""

    def __init__(self, dt: float, name: str = "t_sim", start: float = 0) -> None:
        LogQuantity.__init__(self, name, "s", "Simulation Time")
        TimeTracker.__init__(self, dt, start)

    def __call__(self) -> float:
        return self.t


class Timestep(SimulationLogQuantity):
    """Record the magnitude of the simulated time step."""

    def __init__(self, dt: float, name: str = "dt", unit: str = "s") -> None:
        SimulationLogQuantity.__init__(self, dt, name, unit, "Simulation Timestep")

    def __call__(self) -> float:
        return self.dt


def set_dt(mgr: LogManager, dt: float) -> None:
    """Set the simulation timestep on :class:`LogManager` ``mgr`` to ``dt``."""

    for gd_lst in [mgr.before_gather_descriptors,
            mgr.after_gather_descriptors]:
        for gd in gd_lst:
            if isinstance(gd.quantity, DtConsumer):
                gd.quantity.set_dt(dt)


def add_simulation_quantities(mgr: LogManager, dt: float = None) -> None:
    """Add :class:`LogQuantity` objects relating to simulation time."""
    if dt is not None:
        from warnings import warn
        warn("Specifying dt ahead of time is a deprecated practice. "
                "Use logpyle.set_dt() instead.")

    mgr.add_quantity(SimulationTime(dt))
    mgr.add_quantity(Timestep(dt))


def add_run_info(mgr: LogManager) -> None:
    """Add generic run metadata, such as command line, host, and time."""

    try:
        import psutil
    except ModuleNotFoundError:
        import sys
        mgr.set_constant("cmdline", " ".join(sys.argv))
    else:
        mgr.set_constant("cmdline", " ".join(psutil.Process().cmdline()))

    from socket import gethostname
    mgr.set_constant("machine", gethostname())
    from time import localtime, strftime, time
    mgr.set_constant("date", strftime("%a, %d %b %Y %H:%M:%S %Z", localtime()))
    mgr.set_constant("unixtime", time())

# }}}

# vim: foldmethod=marker<|MERGE_RESOLUTION|>--- conflicted
+++ resolved
@@ -616,9 +616,6 @@
         return result
 
     def add_watches(self, watches: List[Union[str, Tuple[str, str]]]) -> None:
-<<<<<<< HEAD
-        """Add quantities that are printed after every time step."""
-=======
         """Add quantities that are printed after every time step.
 
         :param watches:
@@ -629,8 +626,6 @@
             watch expression, value, and unit should be printed. The default format
             string for each watch is ``{display}={value:g}{unit}``.
         """
->>>>>>> b1776312
-
         from pytools import Record
 
         default_format = "{display}={value:g}{unit} | "
