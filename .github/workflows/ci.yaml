name: CI
on:
    push:
        branches:
        - master
    pull_request:
        paths-ignore:
        - 'doc/*.rst'
    schedule:
        - cron:  '5 0 * * *'

jobs:
    Flake8:
        runs-on: ubuntu-latest
        steps:
        - uses: actions/checkout@v2
        - name: Set up Python
          uses: actions/setup-python@v2
          with:
            python-version: '3.x'
        - name: Run flake8
          run: |
            pip install flake8
            flake8 && echo "Flake8 found no errors."

    Examples:
        runs-on: ${{ matrix.os }}
        strategy:
          fail-fast: false
          matrix:
            python-version: [3.6, 3.7, 3.8, 3.9]
            os: [ubuntu-latest, macos-latest]

        steps:
        - uses: actions/checkout@v2
        - name: Set up Python ${{ matrix.python-version }} on ${{ matrix.os }}
          uses: actions/setup-python@v2
          with:
            python-version: ${{ matrix.python-version }}
        - name: Install prerequisites
          run: |
            [[ $(uname) == "Darwin" ]] && brew install open-mpi
            [[ $(uname) == "Linux" ]] && sudo apt-get install -y mpich libmpich-dev
            pip install wheel matplotlib mpi4py
            pip install -e .
        - name: Run and test example
          run: |
            python examples/log.py
            runalyzer-gather summary.sqlite log.sqlite
            runalyzer -m summary.sqlite -c 'dbplot(q("select $t_sim, $t_step"))'
<<<<<<< HEAD
=======

            mpirun -n 4 examples/log-mpi.py
>>>>>>> f5c610c4

    docs:
        name: Documentation
        runs-on: ubuntu-latest
        steps:
        -   uses: actions/checkout@v2
        -
            uses: actions/setup-python@v1
            with:
                python-version: '3.x'
        -   name: "Main Script"
            run: |
                curl -L -O -k https://gitlab.tiker.net/inducer/ci-support/raw/master/ci-support.sh
                . ci-support.sh
                build_py_project_in_venv
                build_docs<|MERGE_RESOLUTION|>--- conflicted
+++ resolved
@@ -48,11 +48,8 @@
             python examples/log.py
             runalyzer-gather summary.sqlite log.sqlite
             runalyzer -m summary.sqlite -c 'dbplot(q("select $t_sim, $t_step"))'
-<<<<<<< HEAD
-=======
 
             mpirun -n 4 examples/log-mpi.py
->>>>>>> f5c610c4
 
     docs:
         name: Documentation
