#! /usr/bin/env python

<<<<<<< HEAD
=======
from typing import Optional, Tuple


>>>>>>> 1545b58d
def main() -> None:
    import sys
    from optparse import OptionParser

    from logpyle import LogManager

    description = """Operate on data gathered during code runs.
FILE is a log saved from a code run. COMMANDS may be one of the
following:
"list" to list the available time-series and constants,
"plot expr_x,expr_y" to plot a graph,
"datafile outfile expr_x,expr_y" to write out a data file.
"table variable" to print the full data table for a time series variable.
"prefix string" to set the legend prefix for all following plot commands.
"next_legend string" to set the legend string for the next plot command.
"warnings" to list the warnings that were issued during the logged run.
"saveplot filename" to save the current plot to a file.
"print" to print the current plot using "lp".
"""
    parser = OptionParser(usage="%prog FILE COMMANDS FILE COMMANDS...",
            description=description)

    parser.add_option("--scale-x", metavar="XMIN,XMAX",
            help="Set the scale of the X axis")
    parser.add_option("--scale-y", metavar="YMIN,YMAX",
            help="Set the scale of the Y axis")
    parser.add_option("--skip", metavar="N", type="int",
            help="Only use every N'th data point", default=1)
    parser.add_option("--units-x",
            help="Show only units, not descriptions on the X axis",
            action="store_true")
    parser.add_option("--units-y",
            help="Show only units, not descriptions on the Y axis",
            action="store_true")
    parser.add_option("--grid",
            help="Show a grid",
            action="store_true")
    parser.add_option("--legend-expr",
            help="Generate a legend from the expression",
            action="store_true")
    parser.add_option("--legend-descr",
            help="Generate a legend from the description",
            action="store_true")
    parser.add_option("--title",
            help="Set the title of a plot",
            default="Log evaluation")
    parser.add_option("--small-legend", action="store_true")
    parser.add_option("--label-x", help="Set the label on the X axis")
    parser.add_option("--label-y", help="Set the label on the Y axis")
    parser.add_option("--start-step", metavar="STEP", type="int",
            help="Start the plot at this timestep number")
    parser.add_option("--end-step",  metavar="STEP", type="int",
            help="End the plot at this timestep number")
    options, args = parser.parse_args()

    if len(args) < 1:
        parser.print_help()
        sys.exit(1)

    logmgr = None

    did_plot = False
    saveplot_filename = None
    print_plot = False

    legend_prefix = ""

    from dataclasses import dataclass
    from itertools import product

    @dataclass(frozen=True)
    class PlotStyle:
        dashes: Tuple[int, ...]
        color: str

    styles = [
<<<<<<< HEAD
            PlotStyle(dashes=dashes, color=color)  # type: ignore[no-untyped-call]
            for dashes, color in cartesian_product(  # type: ignore[no-untyped-call]
=======
            PlotStyle(dashes=dashes, color=color)
            for dashes, color in product(
>>>>>>> 1545b58d
                [(), (12, 2), (4, 2),  (2, 2), (2, 8)],
                ["blue", "green", "red", "magenta", "cyan"],
                )]

    def check_no_file() -> None:
        if logmgr is None:
            raise RuntimeError("no file loaded")

    next_legend = None

    assert logmgr

    while args:
        cmd = args.pop(0)
        if cmd == "list":
            check_no_file()
            assert logmgr

            print("Time series")
            print("-----------")

            items = list(logmgr.quantity_data.items())
            items.sort(key=lambda item: item[0])

            if items:
                col0_len = max(len(k) for k, v in items) + 1
            else:
                col0_len = 0

            for key, qdat in items:
                print("{}\t{}".format(key.ljust(col0_len), qdat.description))

            print()
            print("Constants")
            print("---------")
            items = list(logmgr.constants.items())
            items.sort(key=lambda item: item[0])

            if items:
                col0_len = max(len(k) for k, v in items) + 1
            else:
                col0_len = 0

            for key, value in items:
                print("{}\t{}".format(key.ljust(col0_len), str(value)))
        elif cmd == "plot":
            check_no_file()
            assert logmgr

            expr_x, expr_y = args.pop(0).split(",")

            from matplotlib.pyplot import plot, xlabel, ylabel
            (data_x, descr_x, unit_x), (data_y, descr_y, unit_y) = \
                    logmgr.get_plot_data(expr_x, expr_y,
                            options.start_step, options.end_step)

            if options.label_x:
                xlabel(options.label_x)
            else:
                if options.units_x:
                    xlabel(unit_x)
                else:
                    xlabel(f"{descr_x} [{unit_x}]")

            if options.label_y:
                ylabel(options.label_y)
            else:
                if options.units_y:
                    ylabel(unit_y)
                else:
                    ylabel(f"{descr_y} [{unit_y}]")

            kwargs = {}

            if next_legend:
                kwargs["label"] = next_legend
            else:
                if options.legend_expr:
                    kwargs["label"] = legend_prefix+expr_y
                if options.legend_descr:
                    kwargs["label"] = legend_prefix+descr_y

            style = styles.pop(0)
            plot(data_x[::options.skip],
                    data_y[::options.skip],
                    dashes=style.dashes, color=style.color,
                    hold=True,  **kwargs)

            did_plot = True
            next_legend = None
        elif cmd == "warnings":
            check_no_file()
            assert logmgr
            print(logmgr.get_warnings())

        elif cmd == "datafile":
            check_no_file()
            assert logmgr

            expr_x, expr_y = args.pop(0).split(",")

            logmgr.write_datafile(args.pop(0), expr_x, expr_y)
        elif cmd == "prefix":
            legend_prefix = args.pop(0)
        elif cmd == "next_legend":
            next_legend = args.pop(0)
        elif cmd == "table":
            check_no_file()
            assert logmgr

            descrs, units, data = logmgr.get_joint_dataset(args.pop(0).split(","))
            if options.start_step is not None:
                data = [(step, tup) for step, tup in data
                        if options.start_step <= step]
            if options.end_step is not None:
                data = [(step, tup) for step, tup in data
                        if step <= options.end_step]

            from pytools import Table
            tbl = Table()
            tbl.add_row(["step"]+[f"{d} [{u}]" for d, u in zip(descrs, units)])

            for row in data:
                tbl.add_row([row[0]]+row[1])

            print(tbl)
        elif cmd == "saveplot":
            saveplot_filename = args.pop(0)
        elif cmd == "print":
            print_plot = True
        else:
            # not a known command, interpret as file name
            from os import R_OK, access
            if access(cmd, R_OK):
                logmgr = LogManager(cmd, "r")
            else:
                raise OSError("file '%s' not found" % cmd)

    if did_plot:
        from matplotlib.pyplot import (axis, grid, legend, rc, savefig, show,
                                       title)
        if options.legend_expr or options.legend_descr:
            if options.small_legend:
                from matplotlib.font_manager import FontProperties
                legend(borderpad=0.04, prop=FontProperties(size=8), loc="best",
                        labelspacing=0)
            else:
                legend(loc="best")

        def float_or_none(str: str) -> Optional[float]:
            if str == "*":
                return None
            else:
                return float(str)

        xmin, xmax, ymin, ymax = axis()
        if options.scale_x:
            xmin_new, xmax_new = [
                    float_or_none(x) for x in options.scale_x.split(",")]
            if xmin_new is not None:
                xmin = xmin_new
            if xmax_new is not None:
                xmax = xmax_new
        if options.scale_y:
            ymin_new, ymax_new = [
                    float_or_none(x) for x in options.scale_y.split(",")]
            if ymin_new is not None:
                ymin = ymin_new
            if ymax_new is not None:
                ymax = ymax_new

        axis((xmin, xmax, ymin, ymax))

        if options.grid:
            grid()

        title(options.title)

        if print_plot:
            import os.path
            from tempfile import gettempdir, gettempprefix
            tmpname = os.path.join(gettempdir(), gettempprefix()+"logtoolprint.ps")
            savefig(tmpname, orientation="landscape", papertype="letter")

            from os import system, unlink
            system("lp %s" % tmpname)

            unlink(tmpname)

        if saveplot_filename:
            rc("path", simplify=False)
            savefig(saveplot_filename)

        if not print_plot and not saveplot_filename:
            show()


if __name__ == "__main__":
    main()<|MERGE_RESOLUTION|>--- conflicted
+++ resolved
@@ -1,11 +1,8 @@
 #! /usr/bin/env python
 
-<<<<<<< HEAD
-=======
 from typing import Optional, Tuple
 
 
->>>>>>> 1545b58d
 def main() -> None:
     import sys
     from optparse import OptionParser
@@ -82,13 +79,8 @@
         color: str
 
     styles = [
-<<<<<<< HEAD
-            PlotStyle(dashes=dashes, color=color)  # type: ignore[no-untyped-call]
-            for dashes, color in cartesian_product(  # type: ignore[no-untyped-call]
-=======
             PlotStyle(dashes=dashes, color=color)
             for dashes, color in product(
->>>>>>> 1545b58d
                 [(), (12, 2), (4, 2),  (2, 2), (2, 8)],
                 ["blue", "green", "red", "magenta", "cyan"],
                 )]
