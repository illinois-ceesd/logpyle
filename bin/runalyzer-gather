--- conflicted
+++ resolved
@@ -200,71 +200,6 @@
     return result
 
 
-<<<<<<< HEAD
-def transfer_data_table(db_conn: Connection, tbl_name: str,
-                        data_table: DataTable) -> None:
-    db_conn.executemany("insert into %s (%s) values (%s)" %
-            (tbl_name,
-                ", ".join(data_table.column_names),
-                ", ".join("?" * len(data_table.column_names))),
-            data_table.data)
-
-
-def gather_single_file(outfile: str, infiles: List[str]) -> None:
-    from pytools import ProgressBar
-    pb = ProgressBar("Importing...", len(infiles))  # type: ignore[no-untyped-call]
-
-    import sqlite3
-    db_conn = sqlite3.connect(outfile)
-
-    from logpyle import _set_up_schema
-    _set_up_schema(db_conn)
-
-    from pickle import dumps
-
-    seen_constants = set()
-    seen_quantities = set()
-
-    for dbname in infiles:
-        pb.progress()  # type: ignore[no-untyped-call]
-
-        logmgr = LogManager(dbname, "r")
-
-        # transfer warnings
-        transfer_data_table(db_conn, "warnings", logmgr.get_warnings())
-
-        # transfer logging
-        transfer_data_table(db_conn, "logging", logmgr.get_logging())
-
-        # transfer constants
-        for key, val in logmgr.constants.items():
-            if key not in seen_constants:
-                db_conn.execute("insert into constants values (?,?)",
-                        (key, memoryview(dumps(val))))
-                seen_constants.add(key)
-
-        for qname, qdata in logmgr.quantity_data.items():
-            db_conn.execute("""insert into quantities values (?,?,?,?)""", (
-                  qname, qdata.unit, qdata.description,
-                  memoryview(dumps(qdata.default_aggregator))))
-
-            if qname not in seen_quantities:
-                db_conn.execute("""create table %s
-                  (step integer, rank integer, value real)""" % qname)
-                seen_quantities.add(qname)
-
-            transfer_data_table(db_conn, qname, logmgr.get_table(qname))
-
-        logmgr.close()
-
-    pb.finished()  # type: ignore[no-untyped-call]
-
-    db_conn.commit()
-    db_conn.close()
-
-
-=======
->>>>>>> 04effaeb
 def _normalize_types(x: Any) -> Any:
     # get rid of numpy types
     if isinstance(x, int):
