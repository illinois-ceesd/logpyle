#!/usr/bin/env python3

from time import sleep
from random import uniform
from logpyle import (LogManager, add_general_quantities,
        add_simulation_quantities, add_run_info, IntervalTimer,
        LogQuantity, set_dt)
from typing import Any

from warnings import warn


class PushLogQuantity(LogQuantity):
    """Logging support for arbitrary user quantities."""

    def __init__(self, name, value=None, unit=None,
          description=None) -> None:
        LogQuantity.__init__(self, name=name, unit=unit,
                             description=description)
        self._quantity_value = value

    def __call__(self) -> float:
        """Return the actual logged quantity."""
        return self._quantity_value

    def set_quantity_value(self, value: Any) -> None:
        """Set the value of the logged quantity."""
        self._quantity_value = value


class Fifteen(LogQuantity):
    def __call__(self):
        return 15


def main():
    logmgr = LogManager("log.sqlite", "w")

    # set a run property
    logmgr.set_constant("myconst", uniform(0, 1))

    # Generic run metadata, such as command line, host, and time
    add_run_info(logmgr)

    # Time step duration, wall time, ...
    add_general_quantities(logmgr)

    # Simulation time, time step
    add_simulation_quantities(logmgr)

    # Additional quantities to log
    vis_timer = IntervalTimer("t_vis", "Time spent visualizing")
    logmgr.add_quantity(vis_timer)
    logmgr.add_quantity(Fifteen("fifteen"))
    logmgr.add_quantity(PushLogQuantity("q1", value=0))

    # Watches are printed periodically during execution
<<<<<<< HEAD
    logmgr.add_watches(["step.max", "t_sim.max", "t_step.max", "fifteen", "t_vis",
                        "q1"])
=======
    logmgr.add_watches(["step.max", "t_sim.max", "t_step.max", "fifteen",
                        "t_vis", "t_log"])
>>>>>>> 42e89c8e

    for istep in range(200):
        logmgr.tick_before()
        logmgr.set_quantity_value("q1", 2*istep + 1)

        dt = uniform(0.01, 0.1)
        set_dt(logmgr, dt)
        sleep(dt)

        # Illustrate custom timers
        if istep % 10 == 0:
            with vis_timer.start_sub_timer():
                sleep(0.05)

        # Illustrate warnings capture
        if uniform(0, 1) < 0.05:
            warn("Oof. Something went awry.")

        if istep == 50:
            print("FYI: Setting watch interval to 5 seconds.")
            logmgr.set_watch_interval(5)

        if istep == 150:
            print("FYI: Setting watch interval back to 1 second.")
            logmgr.set_watch_interval(1)

        logmgr.tick_after()

    logmgr.close()


if __name__ == "__main__":
    main()<|MERGE_RESOLUTION|>--- conflicted
+++ resolved
@@ -55,13 +55,8 @@
     logmgr.add_quantity(PushLogQuantity("q1", value=0))
 
     # Watches are printed periodically during execution
-<<<<<<< HEAD
-    logmgr.add_watches(["step.max", "t_sim.max", "t_step.max", "fifteen", "t_vis",
-                        "q1"])
-=======
     logmgr.add_watches(["step.max", "t_sim.max", "t_step.max", "fifteen",
-                        "t_vis", "t_log"])
->>>>>>> 42e89c8e
+                        "t_vis", "t_log", "q1"])
 
     for istep in range(200):
         logmgr.tick_before()
